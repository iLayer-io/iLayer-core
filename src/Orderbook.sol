// SPDX-License-Identifier: BUSL-1.1
pragma solidity ^0.8.24;

import {Ownable} from "@openzeppelin/contracts/access/Ownable.sol";
import {SafeERC20, IERC20} from "@openzeppelin/contracts/token/ERC20/utils/SafeERC20.sol";
import {IERC20Permit} from "@openzeppelin/contracts/token/ERC20/extensions/IERC20Permit.sol";
import {iLayerCCMApp} from "@ilayer/iLayerCCMApp.sol";
import {bytes64, iLayerMessage, iLayerCCMLibrary} from "@ilayer/libraries/iLayerCCMLibrary.sol";
import {IiLayerRouter} from "@ilayer/interfaces/IiLayerRouter.sol";
import {Validator} from "./Validator.sol";
import {TransferUtils} from "./libraries/TransferUtils.sol";

contract Orderbook is Validator, Ownable, iLayerCCMApp {
    using SafeERC20 for IERC20;

    /// @notice storing just the order statuses
    mapping(bytes32 orderId => Status status) public orders;
    /// @notice storing settlers for each chain supported
    mapping(uint256 chain => address settler) public settlers;
    uint256 public nonce;

    event SettlerUpdated(uint256 indexed chainId, address indexed settler);
    event OrderCreated(bytes32 indexed orderId, uint256 nonce, address caller, Order order, uint16 confirmations);
    event OrderWithdrawn(bytes32 indexed orderId, address caller);
    event OrderFilled(bytes32 indexed orderId);

    error InvalidOrderInputApprovals();
    error InvalidTokenAmount();
    error InvalidOrderSignature();
    error OrderDeadlinesMismatch();
    error OrderExpired();
    error OrderCannotBeWithdrawn();
    error OrderCannotBeFilled();
    error OrderCannotBeSettled();
    error Unauthorized();
    error InvalidSourceChain();
    error InvalidUser();

    constructor(address _router) Validator() Ownable(msg.sender) iLayerCCMApp(_router) {}

    function setSettler(uint256 chain, address settler) external onlyOwner {
        settlers[chain] = settler;

        emit SettlerUpdated(chain, settler);
    }

    /// @notice create off-chain order, signature must be valid
    function createOrder(Order memory order, bytes[] memory permits, bytes memory signature, uint16 confirmations)
        external
        payable
        returns (bytes32, uint256)
    {
        if (order.inputs.length != permits.length) revert InvalidOrderInputApprovals();
        if (!validateOrder(order, signature)) revert InvalidOrderSignature();

        _checkOrderValidity(order);

        uint256 orderNonce = ++nonce; // increment the nonce to guarantee order uniqueness
        bytes32 orderId = getOrderId(order, orderNonce);
        orders[orderId] = Status.ACTIVE;

        address user = iLayerCCMLibrary.bytes64ToAddress(order.user);
        for (uint256 i = 0; i < order.inputs.length; i++) {
            Token memory input = order.inputs[i];

            address tokenAddress = iLayerCCMLibrary.bytes64ToAddress(input.tokenAddress);

            if (permits[i].length > 0) {
                // Decode the permit signature and call permit on the token
                (uint256 value, uint256 deadline, uint8 v, bytes32 r, bytes32 s) =
                    abi.decode(permits[i], (uint256, uint256, uint8, bytes32, bytes32));

                IERC20Permit(tokenAddress).permit(user, address(this), value, deadline, v, r, s);
            }

            if (input.tokenId != type(uint256).max) {
                TransferUtils.transfer(user, address(this), tokenAddress, input.tokenId, input.amount);
            } else {
                IERC20(tokenAddress).safeTransferFrom(user, address(this), input.amount);
            }
        }

        _broadcastOrder(order, msg.value, confirmations);

        emit OrderCreated(orderId, orderNonce, msg.sender, order, confirmations);

        return (orderId, orderNonce);
    }

    function withdrawOrder(Order memory order, uint256 orderNonce) external {
        address user = iLayerCCMLibrary.bytes64ToAddress(order.user);
        // the order can only be withdrawn by the user themselves
        if (user != msg.sender) revert Unauthorized();

        bytes32 orderId = getOrderId(order, orderNonce);
        if (order.deadline > block.timestamp || orders[orderId] != Status.ACTIVE) {
            revert OrderCannotBeWithdrawn();
        }

        orders[orderId] = Status.WITHDRAWN;

        // transfer input assets back to the user
        for (uint256 i = 0; i < order.inputs.length; i++) {
            Token memory input = order.inputs[i];

            address tokenAddress = iLayerCCMLibrary.bytes64ToAddress(input.tokenAddress);
            if (input.tokenId != type(uint256).max) {
                TransferUtils.transfer(address(this), user, tokenAddress, input.tokenId, input.amount);
            } else {
                IERC20(tokenAddress).safeTransfer(user, input.amount);
            }
        }

        emit OrderWithdrawn(orderId, msg.sender);
    }

    /// @notice receive order settlement message from the settler contract
    function _receiveMessageFromNonPeer(
        address, /*dispatcher*/
        iLayerMessage calldata, /*message*/
        bytes calldata messageData,
        bytes calldata /*extraData*/
    ) internal override onlyRouter {
<<<<<<< HEAD
        (Order memory order, uint256 orderNonce, address filler, address fundingWallet) =
            abi.decode(messageData, (Order, uint256, address, address));

        // we don't check anything here (deadline, filler) cause we assume the Settler contract has done that already
        bytes32 orderId = getOrderId(order, orderNonce);
=======
        (Order memory order, address fundingWallet) = abi.decode(messageData, (Order, address));

        // we don't check anything here (like deadline) cause we assume the Settler contract has done that already
        bytes32 orderId = hashOrder(order);
>>>>>>> bc06d84a
        if (orders[orderId] != Status.ACTIVE) revert OrderCannotBeFilled();
        orders[orderId] = Status.FILLED;

        for (uint256 i = 0; i < order.inputs.length; i++) {
            Token memory input = order.inputs[i];

            address tokenAddress = iLayerCCMLibrary.bytes64ToAddress(input.tokenAddress);
            if (input.tokenId != type(uint256).max) {
                TransferUtils.transfer(address(this), fundingWallet, tokenAddress, input.tokenId, input.amount);
            } else {
                IERC20(tokenAddress).safeTransfer(fundingWallet, input.amount);
            }
        }

        emit OrderFilled(orderId);
    }

    function _checkOrderValidity(Order memory order) internal view {
        if (order.sourceChainSelector != block.chainid) revert InvalidSourceChain();
        if (order.inputs[0].amount == 0) revert InvalidTokenAmount();
        if (settlers[order.destinationChainSelector] == address(0)) revert OrderCannotBeSettled();

        if (order.primaryFillerDeadline > order.deadline) revert OrderDeadlinesMismatch();
        if (block.timestamp > order.deadline) revert OrderExpired();
    }

    function _broadcastOrder(Order memory order, uint256 fee, uint16 confirmations) internal {
        bytes memory data = abi.encode(order);
        bytes64 memory dest = iLayerCCMLibrary.addressToBytes64(settlers[order.destinationChainSelector]);
        router.sendMessage{value: fee}(dest, order.destinationChainSelector, confirmations, data);
    }
}<|MERGE_RESOLUTION|>--- conflicted
+++ resolved
@@ -121,18 +121,12 @@
         bytes calldata messageData,
         bytes calldata /*extraData*/
     ) internal override onlyRouter {
-<<<<<<< HEAD
         (Order memory order, uint256 orderNonce, address filler, address fundingWallet) =
             abi.decode(messageData, (Order, uint256, address, address));
 
         // we don't check anything here (deadline, filler) cause we assume the Settler contract has done that already
         bytes32 orderId = getOrderId(order, orderNonce);
-=======
-        (Order memory order, address fundingWallet) = abi.decode(messageData, (Order, address));
 
-        // we don't check anything here (like deadline) cause we assume the Settler contract has done that already
-        bytes32 orderId = hashOrder(order);
->>>>>>> bc06d84a
         if (orders[orderId] != Status.ACTIVE) revert OrderCannotBeFilled();
         orders[orderId] = Status.FILLED;
 
