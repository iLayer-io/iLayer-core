// SPDX-License-Identifier: BUSL-1.1
pragma solidity ^0.8.24;

import {Ownable} from "@openzeppelin/contracts/access/Ownable.sol";
import {ReentrancyGuard} from "@openzeppelin/contracts/utils/ReentrancyGuard.sol";
import {iLayerCCMApp} from "@ilayer/iLayerCCMApp.sol";
import {bytes64, iLayerMessage, iLayerCCMLibrary} from "@ilayer/libraries/iLayerCCMLibrary.sol";
import {IiLayerRouter} from "@ilayer/interfaces/IiLayerRouter.sol";
import {PermitHelper} from "./libraries/PermitHelper.sol";
import {Validator} from "./Validator.sol";
import {IERC165} from "@openzeppelin/contracts/utils/introspection/IERC165.sol";
import {IERC721Receiver} from "@openzeppelin/contracts/token/ERC721/IERC721Receiver.sol";
import {IERC1155Receiver} from "@openzeppelin/contracts/token/ERC1155/IERC1155Receiver.sol";

<<<<<<< HEAD
contract Orderbook is Validator, Ownable, iLayerCCMApp, IERC165, IERC721Receiver, IERC1155Receiver {
=======
contract Orderbook is Validator, Ownable, ReentrancyGuard, iLayerCCMApp {
>>>>>>> f37230bd
    /// @notice storing just the order statuses
    mapping(bytes32 orderId => Status status) public orders;
    /// @notice storing settlers for each chain supported
    mapping(uint256 chain => address settler) public settlers;
    uint256 public maxOrderDeadline;

    uint256 public nonce;
    uint256 public timeBuffer;

    event SettlerUpdated(uint256 indexed chainId, address indexed settler);
    event TimeBufferUpdated(uint256 oldTimeBufferVal, uint256 newTimeBufferVal);
    event MaxOrderDeadlineUpdated(uint256 oldDeadline, uint256 newDeadline);
    event OrderCreated(bytes32 indexed orderId, uint256 nonce, address caller, Order order, uint16 confirmations);
    event ERC721Received(address operator, address from, uint256 tokenId, bytes data);
    event ERC1155Received(address operator, address from, uint256 id, uint256 value, bytes data);
    event ERC1155BatchReceived(address operator, address from, uint256[] ids, uint256[] values, bytes data);
    event OrderWithdrawn(bytes32 indexed orderId, address caller);
    event OrderFilled(bytes32 indexed orderId);

    error InvalidOrderInputApprovals();
    error InvalidOrderSignature();
    error InvalidDeadline();
    error OrderDeadlinesMismatch();
    error OrderExpired();
    error OrderCannotBeWithdrawn();
    error OrderCannotBeFilled();
    error OrderCannotBeSettled();
    error Unauthorized();
    error InvalidSender();
    error InvalidUser();
    error InvalidSourceChain();
    error UnprocessableOrder();

    constructor(address _router) Validator() Ownable(msg.sender) iLayerCCMApp(_router) {
        maxOrderDeadline = 1 days;
    }

    function setSettler(uint256 chain, address settler) external onlyOwner {
        settlers[chain] = settler;

        emit SettlerUpdated(chain, settler);
    }

    function setTimeBuffer(uint256 newTimeBuffer) external onlyOwner {
        emit TimeBufferUpdated(timeBuffer, newTimeBuffer);

        timeBuffer = newTimeBuffer;
    }

    function setMaxOrderDeadline(uint256 newMaxOrderDeadline) external onlyOwner {
        emit MaxOrderDeadlineUpdated(maxOrderDeadline, newMaxOrderDeadline);
        maxOrderDeadline = newMaxOrderDeadline;
    }

    /// @notice create off-chain order, signature must be valid
    function createOrder(Order memory order, bytes[] memory permits, bytes memory signature, uint16 confirmations)
        external
        payable
        nonReentrant
        returns (bytes32, uint256)
    {
        if (order.inputs.length != permits.length) {
            revert InvalidOrderInputApprovals();
        }
        if (order.deadline > block.timestamp + maxOrderDeadline) {
            revert InvalidDeadline();
        }
        if (!validateOrder(order, signature)) revert InvalidOrderSignature();
<<<<<<< HEAD
        if (order.inputs[0].amount == 0) revert InvalidTokenAmount();
        if (settlers[order.destinationChainSelector] == address(0)) {
            revert OrderCannotBeSettled();
        }
        if (order.primaryFillerDeadline > order.deadline) {
            revert OrderDeadlinesMismatch();
        }
        if (block.timestamp > order.deadline) revert OrderExpired();
        if (order.sourceChainSelector != block.chainid) {
            revert InvalidSourceChain();
        }
=======
        if (settlers[order.destinationChainSelector] == address(0)) revert OrderCannotBeSettled();
        if (order.primaryFillerDeadline > order.deadline) revert OrderDeadlinesMismatch();
        if (block.timestamp >= order.deadline) revert OrderExpired();
        if (order.sourceChainSelector != block.chainid) revert InvalidSourceChain();
>>>>>>> f37230bd

        uint256 orderNonce = ++nonce; // increment the nonce to guarantee order uniqueness
        bytes32 orderId = getOrderId(order, orderNonce);
        orders[orderId] = Status.ACTIVE;

        address user = iLayerCCMLibrary.bytes64ToAddress(order.user);
        for (uint256 i = 0; i < order.inputs.length; i++) {
            Token memory input = order.inputs[i];

            address tokenAddress = iLayerCCMLibrary.bytes64ToAddress(input.tokenAddress);

            if (permits[i].length > 0) {
                // Decode the permit signature and call permit on the token
                (uint256 value, uint256 deadline, uint8 v, bytes32 r, bytes32 s) =
                    abi.decode(permits[i], (uint256, uint256, uint8, bytes32, bytes32));

                PermitHelper.trustlessPermit(tokenAddress, user, address(this), value, deadline, v, r, s);
            }

            _transfer(input.tokenType, user, address(this), tokenAddress, input.tokenId, input.amount);
        }

        _broadcastOrder(order, msg.value, confirmations);

        emit OrderCreated(orderId, orderNonce, msg.sender, order, confirmations);

        return (orderId, orderNonce);
    }

    function withdrawOrder(Order memory order, uint256 orderNonce) external nonReentrant {
        address user = iLayerCCMLibrary.bytes64ToAddress(order.user);
        // the order can only be withdrawn by the user themselves
        if (user != msg.sender) revert Unauthorized();

        bytes32 orderId = getOrderId(order, orderNonce);
        if (order.deadline + timeBuffer > block.timestamp || orders[orderId] != Status.ACTIVE) {
            revert OrderCannotBeWithdrawn();
        }

        orders[orderId] = Status.WITHDRAWN;

        // transfer input assets back to the user
        for (uint256 i = 0; i < order.inputs.length; i++) {
            Token memory input = order.inputs[i];

            address tokenAddress = iLayerCCMLibrary.bytes64ToAddress(input.tokenAddress);
            _transfer(input.tokenType, address(this), user, tokenAddress, input.tokenId, input.amount);
        }

        emit OrderWithdrawn(orderId, msg.sender);
    }

    /// @notice receive order settlement message from the settler contract
    function _receiveMessageFromNonPeer(
        address, /*dispatcher*/
        iLayerMessage calldata message,
        bytes calldata messageData,
        bytes calldata /*extraData*/
    ) internal override onlyRouter nonReentrant {
        (Order memory order, uint256 orderNonce, address filler, address fundingWallet) =
            abi.decode(messageData, (Order, uint256, address, address));

        _checkOrderValidity(order, message);

        // we don't check anything here (deadline, filler) cause we assume the Settler contract has done that already
        bytes32 orderId = getOrderId(order, orderNonce);

        if (orders[orderId] != Status.ACTIVE) revert OrderCannotBeFilled();
        orders[orderId] = Status.FILLED;

        for (uint256 i = 0; i < order.inputs.length; i++) {
            Token memory input = order.inputs[i];

            address tokenAddress = iLayerCCMLibrary.bytes64ToAddress(input.tokenAddress);
            _transfer(input.tokenType, address(this), fundingWallet, tokenAddress, input.tokenId, input.amount);
        }

        emit OrderFilled(orderId);
    }

    function _checkOrderValidity(Order memory order, iLayerMessage calldata message) internal view {
        address sender = iLayerCCMLibrary.bytes64ToAddress(message.sender);
        if (settlers[message.sourceChainSelector] != sender) {
            revert InvalidSender();
        }

        if (
            order.sourceChainSelector != message.destinationChainSelector
                || order.destinationChainSelector != message.sourceChainSelector
                || message.destinationChainSelector != block.chainid
        ) revert UnprocessableOrder();
    }

    function _broadcastOrder(Order memory order, uint256 fee, uint16 confirmations) internal {
        bytes memory data = abi.encode(order);
        bytes64 memory dest = iLayerCCMLibrary.addressToBytes64(settlers[order.destinationChainSelector]);
        router.sendMessage{value: fee}(dest, order.destinationChainSelector, confirmations, data);
    }

    function onERC721Received(address operator, address from, uint256 tokenId, bytes calldata data)
        external
        override
        returns (bytes4)
    {
        emit ERC721Received(operator, from, tokenId, data);
        return IERC721Receiver.onERC721Received.selector;
    }

    function onERC1155Received(address operator, address from, uint256 id, uint256 value, bytes calldata data)
        external
        override
        returns (bytes4)
    {
        emit ERC1155Received(operator, from, id, value, data);
        return IERC1155Receiver.onERC1155Received.selector;
    }

    function onERC1155BatchReceived(
        address operator,
        address from,
        uint256[] calldata ids,
        uint256[] calldata values,
        bytes calldata data
    ) external override returns (bytes4) {
        emit ERC1155BatchReceived(operator, from, ids, values, data);
        return IERC1155Receiver.onERC1155BatchReceived.selector;
    }

    function supportsInterface(bytes4 interfaceId) public view virtual override returns (bool) {
        return interfaceId == type(IERC165).interfaceId || interfaceId == type(IERC721Receiver).interfaceId
            || interfaceId == type(IERC1155Receiver).interfaceId;
    }
}<|MERGE_RESOLUTION|>--- conflicted
+++ resolved
@@ -12,11 +12,7 @@
 import {IERC721Receiver} from "@openzeppelin/contracts/token/ERC721/IERC721Receiver.sol";
 import {IERC1155Receiver} from "@openzeppelin/contracts/token/ERC1155/IERC1155Receiver.sol";
 
-<<<<<<< HEAD
-contract Orderbook is Validator, Ownable, iLayerCCMApp, IERC165, IERC721Receiver, IERC1155Receiver {
-=======
-contract Orderbook is Validator, Ownable, ReentrancyGuard, iLayerCCMApp {
->>>>>>> f37230bd
+contract Orderbook is Validator, Ownable, ReentrancyGuard, iLayerCCMApp, IERC165, IERC721Receiver, IERC1155Receiver {
     /// @notice storing just the order statuses
     mapping(bytes32 orderId => Status status) public orders;
     /// @notice storing settlers for each chain supported
@@ -85,7 +81,6 @@
             revert InvalidDeadline();
         }
         if (!validateOrder(order, signature)) revert InvalidOrderSignature();
-<<<<<<< HEAD
         if (order.inputs[0].amount == 0) revert InvalidTokenAmount();
         if (settlers[order.destinationChainSelector] == address(0)) {
             revert OrderCannotBeSettled();
@@ -97,12 +92,6 @@
         if (order.sourceChainSelector != block.chainid) {
             revert InvalidSourceChain();
         }
-=======
-        if (settlers[order.destinationChainSelector] == address(0)) revert OrderCannotBeSettled();
-        if (order.primaryFillerDeadline > order.deadline) revert OrderDeadlinesMismatch();
-        if (block.timestamp >= order.deadline) revert OrderExpired();
-        if (order.sourceChainSelector != block.chainid) revert InvalidSourceChain();
->>>>>>> f37230bd
 
         uint256 orderNonce = ++nonce; // increment the nonce to guarantee order uniqueness
         bytes32 orderId = getOrderId(order, orderNonce);
